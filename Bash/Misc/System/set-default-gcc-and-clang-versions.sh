--- conflicted
+++ resolved
@@ -35,11 +35,7 @@
     echo "  -gv, --gcc-version VERSION    Set a specific version of GCC as the default."
     echo "  -b,  --both                   Install and set both Clang and GCC (default if no -cv or -gv specified)."
     echo "  -h,  --help                   Display this help and exit."
-<<<<<<< HEAD
-    echo ""
-=======
     echo
->>>>>>> ce500635
     echo "Examples:"
     echo "  $0 -gv 11                    Install (if necessary) and set GCC 11 as the default version."
     echo "  $0 -cv 10                    Install (if necessary) and set Clang 10 as the default version."
@@ -74,11 +70,7 @@
             exit 0
             ;;
         *)
-<<<<<<< HEAD
-            echo "Unknown option: $1"
-=======
             error "Unknown option: $1"
->>>>>>> ce500635
             print_help
             exit 1
             ;;
@@ -94,14 +86,6 @@
 
 # Function to detect available compiler versions and return the highest
 find_highest_version() {
-<<<<<<< HEAD
-    local compiler="$1"
-    local highest_version=""
-    local available_versions=()
-
-    available_versions=($(apt-cache search "^${compiler}-[0-9]+$" | grep -oP "${compiler}-\K\d+" | sort -nr))
-
-=======
     local compiler highest_version
     local -a available_versions=()
     compiler="$1"
@@ -109,7 +93,6 @@
 
     available_versions=($(apt-cache search "^${compiler}-[0-9]+$" | grep -oP "${compiler}-\K\d+" | sort -nr))
 
->>>>>>> ce500635
     [[ ${#available_versions[@]} -gt 0 ]] && highest_version="${available_versions[0]}"
 
     echo "$highest_version"
@@ -135,9 +118,6 @@
 
     [[ -z "$version" ]] && version=$(find_highest_version "$compiler" "$pkg_manager")
 
-<<<<<<< HEAD
-    apt install -y "$compiler-$version" && [[ "$compiler" == "gcc" ]] && apt install -y "g++-$version"
-=======
     echo
     if run_command "apt install -y $compiler-$version"; then
         if [[ "$compiler" == "gcc" ]]; then
@@ -145,7 +125,6 @@
             run_command "apt install -y g++-$version"
         fi
     fi
->>>>>>> ce500635
 
     # Set alternatives
     echo
@@ -154,10 +133,6 @@
     echo
 
     # Set alternatives for the compiler++
-<<<<<<< HEAD
-    [[ "$compiler" == "gcc" ]] && update-alternatives --install "/usr/bin/g++" "g++" "/usr/bin/g++-$version" 50 && update-alternatives --set "g++" "/usr/bin/g++-$version"
-    [[ "$compiler" == "clang" ]] && update-alternatives --install "$binary_base_path++" "clang++" "$binary_base_path++-$version" 50 && update-alternatives --set "clang++" "$binary_base_path++-$version"
-=======
     if [[ "$compiler" == "gcc" ]]; then
         run_command "update-alternatives --install /usr/bin/g++ g++ /usr/bin/g++-$version 50"
         run_command "update-alternatives --set g++ /usr/bin/g++-$version"
@@ -176,7 +151,6 @@
         error "Command failed: $cmd"
         exit 1
     fi
->>>>>>> ce500635
 }
 
 # Main execution
@@ -192,18 +166,11 @@
     [[ "$install_gcc" == true ]] && install_and_set_compiler "gcc" "$version_gcc" "$pkg_manager"
     [[ "$install_clang" == true ]] && install_and_set_compiler "clang" "$version_clang" "$pkg_manager"
 
-<<<<<<< HEAD
-    if [[ "$?" -eq 0 ]]; then
-        echo "Setup completed based on selected options."
-    else
-        echo "The setup failed based on the selected options"
-=======
     echo
     if [[ "$?" -eq 0 ]]; then
         log "The script completed successfully."
     else
         error "The script failed!"
->>>>>>> ce500635
     fi
 }
 
